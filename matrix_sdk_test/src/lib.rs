--- conflicted
+++ resolved
@@ -76,23 +76,13 @@
 
     /// Add an event to the room events `Vec`.
     pub fn add_ephemeral<Ev: TryFromRaw>(
-<<<<<<< HEAD
-        mut self,
+        &mut self,
         json: EventsJson,
         variant: fn(Ev) -> Event,
-    ) -> Self {
+    ) -> &mut Self {
         let val: &JsonValue = match json {
             EventsJson::Typing => &test_json::TYPING,
             _ => panic!("unknown ephemeral event {:?}", json),
-=======
-        &mut self,
-        file: EventsFile,
-        variant: fn(Ev) -> Event,
-    ) -> &mut Self {
-        let val: &str = match file {
-            EventsFile::Typing => include_str!("../test_data/events/typing.json"),
-            _ => panic!("unknown ephemeral event file {:?}", file),
->>>>>>> c0c02baf
         };
 
         let event = serde_json::from_value::<EventJson<Ev>>(val.clone())
@@ -106,21 +96,12 @@
     /// Add an event to the room events `Vec`.
     #[allow(clippy::match_single_binding, unused)]
     pub fn add_account<Ev: TryFromRaw>(
-<<<<<<< HEAD
-        mut self,
+        &mut self,
         json: EventsJson,
         variant: fn(Ev) -> Event,
-    ) -> Self {
+    ) -> &mut Self {
         let val: &JsonValue = match json {
             _ => panic!("unknown account event {:?}", json),
-=======
-        &mut self,
-        file: EventsFile,
-        variant: fn(Ev) -> Event,
-    ) -> &mut Self {
-        let val: &str = match file {
-            _ => panic!("unknown account event file {:?}", file),
->>>>>>> c0c02baf
         };
 
         let event = serde_json::from_value::<EventJson<Ev>>(val.clone())
@@ -133,25 +114,14 @@
 
     /// Add an event to the room events `Vec`.
     pub fn add_room_event<Ev: TryFromRaw>(
-<<<<<<< HEAD
-        mut self,
+        &mut self,
         json: EventsJson,
         variant: fn(Ev) -> RoomEvent,
-    ) -> Self {
+    ) -> &mut Self {
         let val: &JsonValue = match json {
             EventsJson::Member => &test_json::MEMBER,
             EventsJson::PowerLevels => &test_json::POWER_LEVELS,
             _ => panic!("unknown room event json {:?}", json),
-=======
-        &mut self,
-        file: EventsFile,
-        variant: fn(Ev) -> RoomEvent,
-    ) -> &mut Self {
-        let val = match file {
-            EventsFile::Member => include_str!("../test_data/events/member.json"),
-            EventsFile::PowerLevels => include_str!("../test_data/events/power_levels.json"),
-            _ => panic!("unknown room event file {:?}", file),
->>>>>>> c0c02baf
         };
 
         let event = serde_json::from_value::<EventJson<Ev>>(val.clone())
@@ -222,27 +192,15 @@
 
     /// Add a state event to the state events `Vec`.
     pub fn add_state_event<Ev: TryFromRaw>(
-<<<<<<< HEAD
-        mut self,
+        &mut self,
         json: EventsJson,
         variant: fn(Ev) -> StateEvent,
-    ) -> Self {
+    ) -> &mut Self {
         let val: &JsonValue = match json {
             EventsJson::Alias => &test_json::ALIAS,
             EventsJson::Aliases => &test_json::ALIASES,
             EventsJson::Name => &test_json::NAME,
             _ => panic!("unknown state event {:?}", json),
-=======
-        &mut self,
-        file: EventsFile,
-        variant: fn(Ev) -> StateEvent,
-    ) -> &mut Self {
-        let val = match file {
-            EventsFile::Alias => include_str!("../test_data/events/alias.json"),
-            EventsFile::Aliases => include_str!("../test_data/events/aliases.json"),
-            EventsFile::Name => include_str!("../test_data/events/name.json"),
-            _ => panic!("unknown state event file {:?}", file),
->>>>>>> c0c02baf
         };
 
         let event = serde_json::from_value::<EventJson<Ev>>(val.clone())
@@ -254,17 +212,10 @@
     }
 
     /// Add an presence event to the presence events `Vec`.
-<<<<<<< HEAD
-    pub fn add_presence_event(mut self, json: EventsJson) -> Self {
+    pub fn add_presence_event(&mut self, json: EventsJson) -> &mut Self {
         let val: &JsonValue = match json {
             EventsJson::Presence => &test_json::PRESENCE,
             _ => panic!("unknown presence event {:?}", json),
-=======
-    pub fn add_presence_event(&mut self, file: EventsFile) -> &mut Self {
-        let val = match file {
-            EventsFile::Presence => include_str!("../test_data/events/presence.json"),
-            _ => panic!("unknown presence event file {:?}", file),
->>>>>>> c0c02baf
         };
 
         let event = serde_json::from_value::<EventJson<PresenceEvent>>(val.clone())
