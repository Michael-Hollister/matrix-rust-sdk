// Copyright 2020 Damir Jelić
// Copyright 2020 The Matrix.org Foundation C.I.C.
//
// Licensed under the Apache License, Version 2.0 (the "License");
// you may not use this file except in compliance with the License.
// You may obtain a copy of the License at
//
//     http://www.apache.org/licenses/LICENSE-2.0
//
// Unless required by applicable law or agreed to in writing, software
// distributed under the License is distributed on an "AS IS" BASIS,
// WITHOUT WARRANTIES OR CONDITIONS OF ANY KIND, either express or implied.
// See the License for the specific language governing permissions and
// limitations under the License.
use std::ops::Deref;

use matrix_sdk_common::{events::AnySyncRoomEvent, identifiers::RoomId};
use serde_json::value::RawValue as RawJsonValue;

use crate::{
    events::{
        call::{
            answer::AnswerEventContent, candidates::CandidatesEventContent,
            hangup::HangupEventContent, invite::InviteEventContent,
        },
        custom::CustomEventContent,
        fully_read::FullyReadEventContent,
        ignored_user_list::IgnoredUserListEventContent,
        presence::PresenceEvent,
        push_rules::PushRulesEventContent,
        receipt::ReceiptEventContent,
        room::{
            aliases::AliasesEventContent,
            avatar::AvatarEventContent,
            canonical_alias::CanonicalAliasEventContent,
            join_rules::JoinRulesEventContent,
            member::MemberEventContent,
            message::{feedback::FeedbackEventContent, MessageEventContent as MsgEventContent},
            name::NameEventContent,
            power_levels::PowerLevelsEventContent,
            redaction::SyncRedactionEvent,
            tombstone::TombstoneEventContent,
        },
        typing::TypingEventContent,
        AnyBasicEvent, AnyStrippedStateEvent, AnySyncEphemeralRoomEvent, AnySyncMessageEvent,
        AnySyncStateEvent, BasicEvent, StrippedStateEvent, SyncEphemeralRoomEvent,
        SyncMessageEvent, SyncStateEvent,
    },
    responses::SyncResponse,
    rooms::RoomState,
    Store,
};
use matrix_sdk_common_macros::async_trait;

pub(crate) struct Emitter {
    pub(crate) inner: Box<dyn EventEmitter>,
    pub(crate) store: Store,
}

impl Deref for Emitter {
    type Target = dyn EventEmitter;

    fn deref(&self) -> &Self::Target {
        &*self.inner
    }
}

impl Emitter {
    fn get_room(&self, room_id: &RoomId) -> Option<RoomState> {
        self.store.get_room(room_id)
    }

    pub(crate) async fn emit_sync(&self, response: &SyncResponse) {
        for (room_id, room_info) in &response.rooms.join {
            if let Some(room) = self.get_room(room_id) {
                for event in &room_info.ephemeral.events {
                    self.emit_ephemeral_event(room.clone(), event).await;
                }

                for event in &room_info.account_data.events {
                    self.emit_account_data_event(room.clone(), event).await;
                }

                for event in &room_info.state.events {
                    self.emit_state_event(room.clone(), event).await;
                }

                for event in &room_info.timeline.events {
                    self.emit_timeline_event(room.clone(), event).await;
                }
            }
        }

        for (room_id, room_info) in &response.rooms.leave {
            if let Some(room) = self.get_room(room_id) {
                for event in &room_info.account_data.events {
                    self.emit_account_data_event(room.clone(), event).await;
                }

                for event in &room_info.state.events {
                    self.emit_state_event(room.clone(), event).await;
                }

                for event in &room_info.timeline.events {
                    self.emit_timeline_event(room.clone(), event).await;
                }
            }
        }

        for (room_id, room_info) in &response.rooms.invite {
            if let Some(room) = self.get_room(room_id) {
                for event in &room_info.invite_state.events {
                    self.emit_stripped_state_event(room.clone(), event).await;
                }
            }
        }

        for event in &response.presence.events {
            self.on_presence_event(event).await;
        }
    }

    async fn emit_timeline_event(&self, room: RoomState, event: &AnySyncRoomEvent) {
        match event {
            AnySyncRoomEvent::State(event) => match event {
                AnySyncStateEvent::RoomMember(e) => self.on_room_member(room, e).await,
                AnySyncStateEvent::RoomName(e) => self.on_room_name(room, e).await,
                AnySyncStateEvent::RoomCanonicalAlias(e) => {
                    self.on_room_canonical_alias(room, e).await
                }
                AnySyncStateEvent::RoomAliases(e) => self.on_room_aliases(room, e).await,
                AnySyncStateEvent::RoomAvatar(e) => self.on_room_avatar(room, e).await,
                AnySyncStateEvent::RoomPowerLevels(e) => self.on_room_power_levels(room, e).await,
                AnySyncStateEvent::RoomTombstone(e) => self.on_room_tombstone(room, e).await,
                AnySyncStateEvent::RoomJoinRules(e) => self.on_room_join_rules(room, e).await,
                AnySyncStateEvent::Custom(e) => {
                    self.on_custom_event(room, &CustomEvent::State(e)).await
                }
                _ => {}
            },
            AnySyncRoomEvent::Message(event) => match event {
                AnySyncMessageEvent::RoomMessage(e) => self.on_room_message(room, e).await,
                AnySyncMessageEvent::RoomMessageFeedback(e) => {
                    self.on_room_message_feedback(room, e).await
                }
                AnySyncMessageEvent::RoomRedaction(e) => self.on_room_redaction(room, e).await,
                AnySyncMessageEvent::Custom(e) => {
                    self.on_custom_event(room, &CustomEvent::Message(e)).await
                }
                _ => {}
            },
            AnySyncRoomEvent::RedactedState(_event) => {}
            AnySyncRoomEvent::RedactedMessage(_event) => {}
        }
    }

    async fn emit_state_event(&self, room: RoomState, event: &AnySyncStateEvent) {
        match event {
            AnySyncStateEvent::RoomMember(member) => self.on_state_member(room, &member).await,
            AnySyncStateEvent::RoomName(name) => self.on_state_name(room, &name).await,
            AnySyncStateEvent::RoomCanonicalAlias(canonical) => {
                self.on_state_canonical_alias(room, &canonical).await
            }
            AnySyncStateEvent::RoomAliases(aliases) => self.on_state_aliases(room, &aliases).await,
            AnySyncStateEvent::RoomAvatar(avatar) => self.on_state_avatar(room, &avatar).await,
            AnySyncStateEvent::RoomPowerLevels(power) => {
                self.on_state_power_levels(room, &power).await
            }
            AnySyncStateEvent::RoomJoinRules(rules) => self.on_state_join_rules(room, &rules).await,
            AnySyncStateEvent::RoomTombstone(tomb) => {
                // TODO make `on_state_tombstone` method
                self.on_room_tombstone(room, &tomb).await
            }
            AnySyncStateEvent::Custom(custom) => {
                self.on_custom_event(room, &CustomEvent::State(custom))
                    .await
            }
            _ => {}
        }
    }

    pub(crate) async fn emit_stripped_state_event(
        &self,
        // TODO these events are only emitted in invited rooms.
        room: RoomState,
        event: &AnyStrippedStateEvent,
    ) {
        match event {
            AnyStrippedStateEvent::RoomMember(member) => {
                self.on_stripped_state_member(room, &member, None).await
            }
            AnyStrippedStateEvent::RoomName(name) => self.on_stripped_state_name(room, &name).await,
            AnyStrippedStateEvent::RoomCanonicalAlias(canonical) => {
                self.on_stripped_state_canonical_alias(room, &canonical)
                    .await
            }
            AnyStrippedStateEvent::RoomAliases(aliases) => {
                self.on_stripped_state_aliases(room, &aliases).await
            }
            AnyStrippedStateEvent::RoomAvatar(avatar) => {
                self.on_stripped_state_avatar(room, &avatar).await
            }
            AnyStrippedStateEvent::RoomPowerLevels(power) => {
                self.on_stripped_state_power_levels(room, &power).await
            }
            AnyStrippedStateEvent::RoomJoinRules(rules) => {
                self.on_stripped_state_join_rules(room, &rules).await
            }
            _ => {}
        }
    }

    pub(crate) async fn emit_account_data_event(&self, room: RoomState, event: &AnyBasicEvent) {
        match event {
            AnyBasicEvent::Presence(presence) => self.on_non_room_presence(room, &presence).await,
            AnyBasicEvent::IgnoredUserList(ignored) => {
                self.on_non_room_ignored_users(room, &ignored).await
            }
            AnyBasicEvent::PushRules(rules) => self.on_non_room_push_rules(room, &rules).await,
            _ => {}
        }
    }

    pub(crate) async fn emit_ephemeral_event(
        &self,
        room: RoomState,
        event: &AnySyncEphemeralRoomEvent,
    ) {
        match event {
            AnySyncEphemeralRoomEvent::FullyRead(full_read) => {
                self.on_non_room_fully_read(room, full_read).await
            }
            AnySyncEphemeralRoomEvent::Typing(typing) => {
                self.on_non_room_typing(room, typing).await
            }
            AnySyncEphemeralRoomEvent::Receipt(receipt) => {
                self.on_non_room_receipt(room, receipt).await
            }
            _ => {}
        }
    }
}

/// This represents the various "unrecognized" events.
#[derive(Clone, Copy, Debug)]
pub enum CustomEvent<'c> {
    /// A custom basic event.
    Basic(&'c BasicEvent<CustomEventContent>),
    /// A custom basic event.
    EphemeralRoom(&'c SyncEphemeralRoomEvent<CustomEventContent>),
    /// A custom room event.
    Message(&'c SyncMessageEvent<CustomEventContent>),
    /// A custom state event.
    State(&'c SyncStateEvent<CustomEventContent>),
    /// A custom stripped state event.
    StrippedState(&'c StrippedStateEvent<CustomEventContent>),
}

/// This trait allows any type implementing `EventEmitter` to specify event callbacks for each event.
/// The `Client` calls each method when the corresponding event is received.
///
/// # Examples
/// ```
/// # use std::ops::Deref;
/// # use std::sync::Arc;
/// # use std::{env, process::exit};
/// # use matrix_sdk_base::{
/// #     self,
/// #     events::{
/// #         room::message::{MessageEventContent, TextMessageEventContent},
/// #         SyncMessageEvent
/// #     },
/// #     EventEmitter, RoomState
/// # };
/// # use matrix_sdk_common::locks::RwLock;
/// # use matrix_sdk_common_macros::async_trait;
///
/// struct EventCallback;
///
/// #[async_trait]
/// impl EventEmitter for EventCallback {
///     async fn on_room_message(&self, room: RoomState, event: &SyncMessageEvent<MessageEventContent>) {
///         if let RoomState::Joined(room) = room {
///             if let SyncMessageEvent {
///                 content: MessageEventContent::Text(TextMessageEventContent { body: msg_body, .. }),
///                 sender,
///                 ..
///             } = event
///             {
///                 let member = room.get_member(&sender).await.unwrap();
///                 let name = member
///                     .display_name()
///                     .unwrap_or_else(|| member.user_id().as_str());
///                 println!("{}: {}", name, msg_body);
///             }
///         }
///     }
/// }
/// ```
#[async_trait]
pub trait EventEmitter: Send + Sync {
    // ROOM EVENTS from `IncomingTimeline`
    /// Fires when `Client` receives a `RoomEvent::RoomMember` event.
    async fn on_room_member(&self, _: RoomState, _: &SyncStateEvent<MemberEventContent>) {}
    /// Fires when `Client` receives a `RoomEvent::RoomName` event.
    async fn on_room_name(&self, _: RoomState, _: &SyncStateEvent<NameEventContent>) {}
    /// Fires when `Client` receives a `RoomEvent::RoomCanonicalAlias` event.
    async fn on_room_canonical_alias(
        &self,
        _: RoomState,
        _: &SyncStateEvent<CanonicalAliasEventContent>,
    ) {
    }
    /// Fires when `Client` receives a `RoomEvent::RoomAliases` event.
    async fn on_room_aliases(&self, _: RoomState, _: &SyncStateEvent<AliasesEventContent>) {}
    /// Fires when `Client` receives a `RoomEvent::RoomAvatar` event.
    async fn on_room_avatar(&self, _: RoomState, _: &SyncStateEvent<AvatarEventContent>) {}
    /// Fires when `Client` receives a `RoomEvent::RoomMessage` event.
    async fn on_room_message(&self, _: RoomState, _: &SyncMessageEvent<MsgEventContent>) {}
    /// Fires when `Client` receives a `RoomEvent::RoomMessageFeedback` event.
    async fn on_room_message_feedback(
        &self,
        _: RoomState,
        _: &SyncMessageEvent<FeedbackEventContent>,
    ) {
    }
    /// Fires when `Client` receives a `RoomEvent::CallInvite` event
    async fn on_room_call_invite(&self, _: SyncRoom, _: &SyncMessageEvent<InviteEventContent>) {}
    /// Fires when `Client` receives a `RoomEvent::CallAnswer` event
    async fn on_room_call_answer(&self, _: SyncRoom, _: &SyncMessageEvent<AnswerEventContent>) {}
    /// Fires when `Client` receives a `RoomEvent::CallCandidates` event
    async fn on_room_call_candidates(
        &self,
        _: SyncRoom,
        _: &SyncMessageEvent<CandidatesEventContent>,
    ) {
    }
    /// Fires when `Client` receives a `RoomEvent::CallHangup` event
    async fn on_room_call_hangup(&self, _: SyncRoom, _: &SyncMessageEvent<HangupEventContent>) {}
    /// Fires when `Client` receives a `RoomEvent::RoomRedaction` event.
    async fn on_room_redaction(&self, _: RoomState, _: &SyncRedactionEvent) {}
    /// Fires when `Client` receives a `RoomEvent::RoomPowerLevels` event.
    async fn on_room_power_levels(
        &self,
        _: RoomState,
        _: &SyncStateEvent<PowerLevelsEventContent>,
    ) {
    }
    /// Fires when `Client` receives a `RoomEvent::Tombstone` event.
    async fn on_room_join_rules(&self, _: RoomState, _: &SyncStateEvent<JoinRulesEventContent>) {}
    /// Fires when `Client` receives a `RoomEvent::Tombstone` event.
    async fn on_room_tombstone(&self, _: RoomState, _: &SyncStateEvent<TombstoneEventContent>) {}

    // `RoomEvent`s from `IncomingState`
    /// Fires when `Client` receives a `StateEvent::RoomMember` event.
    async fn on_state_member(&self, _: RoomState, _: &SyncStateEvent<MemberEventContent>) {}
    /// Fires when `Client` receives a `StateEvent::RoomName` event.
    async fn on_state_name(&self, _: RoomState, _: &SyncStateEvent<NameEventContent>) {}
    /// Fires when `Client` receives a `StateEvent::RoomCanonicalAlias` event.
    async fn on_state_canonical_alias(
        &self,
        _: RoomState,
        _: &SyncStateEvent<CanonicalAliasEventContent>,
    ) {
    }
    /// Fires when `Client` receives a `StateEvent::RoomAliases` event.
    async fn on_state_aliases(&self, _: RoomState, _: &SyncStateEvent<AliasesEventContent>) {}
    /// Fires when `Client` receives a `StateEvent::RoomAvatar` event.
    async fn on_state_avatar(&self, _: RoomState, _: &SyncStateEvent<AvatarEventContent>) {}
    /// Fires when `Client` receives a `StateEvent::RoomPowerLevels` event.
    async fn on_state_power_levels(
        &self,
        _: RoomState,
        _: &SyncStateEvent<PowerLevelsEventContent>,
    ) {
    }
    /// Fires when `Client` receives a `StateEvent::RoomJoinRules` event.
    async fn on_state_join_rules(&self, _: RoomState, _: &SyncStateEvent<JoinRulesEventContent>) {}

    // `AnyStrippedStateEvent`s
    /// Fires when `Client` receives a `AnyStrippedStateEvent::StrippedRoomMember` event.
    async fn on_stripped_state_member(
        &self,
        _: RoomState,
        _: &StrippedStateEvent<MemberEventContent>,
        _: Option<MemberEventContent>,
    ) {
    }
    /// Fires when `Client` receives a `AnyStrippedStateEvent::StrippedRoomName` event.
    async fn on_stripped_state_name(&self, _: RoomState, _: &StrippedStateEvent<NameEventContent>) {
    }
    /// Fires when `Client` receives a `AnyStrippedStateEvent::StrippedRoomCanonicalAlias` event.
    async fn on_stripped_state_canonical_alias(
        &self,
        _: RoomState,
        _: &StrippedStateEvent<CanonicalAliasEventContent>,
    ) {
    }
    /// Fires when `Client` receives a `AnyStrippedStateEvent::StrippedRoomAliases` event.
    async fn on_stripped_state_aliases(
        &self,
        _: RoomState,
        _: &StrippedStateEvent<AliasesEventContent>,
    ) {
    }
    /// Fires when `Client` receives a `AnyStrippedStateEvent::StrippedRoomAvatar` event.
    async fn on_stripped_state_avatar(
        &self,
        _: RoomState,
        _: &StrippedStateEvent<AvatarEventContent>,
    ) {
    }
    /// Fires when `Client` receives a `AnyStrippedStateEvent::StrippedRoomPowerLevels` event.
    async fn on_stripped_state_power_levels(
        &self,
        _: RoomState,
        _: &StrippedStateEvent<PowerLevelsEventContent>,
    ) {
    }
    /// Fires when `Client` receives a `AnyStrippedStateEvent::StrippedRoomJoinRules` event.
    async fn on_stripped_state_join_rules(
        &self,
        _: RoomState,
        _: &StrippedStateEvent<JoinRulesEventContent>,
    ) {
    }

    // `NonRoomEvent` (this is a type alias from ruma_events)
    /// Fires when `Client` receives a `NonRoomEvent::RoomPresence` event.
    async fn on_non_room_presence(&self, _: RoomState, _: &PresenceEvent) {}
    /// Fires when `Client` receives a `NonRoomEvent::RoomName` event.
    async fn on_non_room_ignored_users(
        &self,
        _: RoomState,
        _: &BasicEvent<IgnoredUserListEventContent>,
    ) {
    }
    /// Fires when `Client` receives a `NonRoomEvent::RoomCanonicalAlias` event.
    async fn on_non_room_push_rules(&self, _: RoomState, _: &BasicEvent<PushRulesEventContent>) {}
    /// Fires when `Client` receives a `NonRoomEvent::RoomAliases` event.
    async fn on_non_room_fully_read(
        &self,
        _: RoomState,
        _: &SyncEphemeralRoomEvent<FullyReadEventContent>,
    ) {
    }
    /// Fires when `Client` receives a `NonRoomEvent::Typing` event.
    async fn on_non_room_typing(
        &self,
        _: RoomState,
        _: &SyncEphemeralRoomEvent<TypingEventContent>,
    ) {
    }
    /// Fires when `Client` receives a `NonRoomEvent::Receipt` event.
    ///
    /// This is always a read receipt.
    async fn on_non_room_receipt(
        &self,
        _: RoomState,
        _: &SyncEphemeralRoomEvent<ReceiptEventContent>,
    ) {
    }

    // `PresenceEvent` is a struct so there is only the one method
    /// Fires when `Client` receives a `NonRoomEvent::RoomAliases` event.
    async fn on_presence_event(&self, _: &PresenceEvent) {}

    /// Fires when `Client` receives a `Event::Custom` event or if deserialization fails
    /// because the event was unknown to ruma.
    ///
    /// The only guarantee this method can give about the event is that it is valid JSON.
    async fn on_unrecognized_event(&self, _: RoomState, _: &RawJsonValue) {}

    /// Fires when `Client` receives a `Event::Custom` event or if deserialization fails
    /// because the event was unknown to ruma.
    ///
    /// The only guarantee this method can give about the event is that it is in the
    /// shape of a valid matrix event.
    async fn on_custom_event(&self, _: RoomState, _: &CustomEvent<'_>) {}
}

#[cfg(test)]
mod test {
    use super::*;
    use matrix_sdk_common::locks::Mutex;
    use matrix_sdk_common_macros::async_trait;
    use matrix_sdk_test::{async_test, sync_response, SyncResponseFile};
    use std::sync::Arc;

    #[cfg(target_arch = "wasm32")]
    pub use wasm_bindgen_test::*;

    #[derive(Clone)]
    pub struct EvEmitterTest(Arc<Mutex<Vec<String>>>);

    #[async_trait]
    impl EventEmitter for EvEmitterTest {
        async fn on_room_member(&self, _: RoomState, _: &SyncStateEvent<MemberEventContent>) {
            self.0.lock().await.push("member".to_string())
        }
        async fn on_room_name(&self, _: RoomState, _: &SyncStateEvent<NameEventContent>) {
            self.0.lock().await.push("name".to_string())
        }
        async fn on_room_canonical_alias(
            &self,
            _: RoomState,
            _: &SyncStateEvent<CanonicalAliasEventContent>,
        ) {
            self.0.lock().await.push("canonical".to_string())
        }
        async fn on_room_aliases(&self, _: RoomState, _: &SyncStateEvent<AliasesEventContent>) {
            self.0.lock().await.push("aliases".to_string())
        }
        async fn on_room_avatar(&self, _: RoomState, _: &SyncStateEvent<AvatarEventContent>) {
            self.0.lock().await.push("avatar".to_string())
        }
        async fn on_room_message(&self, _: RoomState, _: &SyncMessageEvent<MsgEventContent>) {
            self.0.lock().await.push("message".to_string())
        }
        async fn on_room_message_feedback(
            &self,
            _: RoomState,
            _: &SyncMessageEvent<FeedbackEventContent>,
        ) {
            self.0.lock().await.push("feedback".to_string())
        }
<<<<<<< HEAD
        async fn on_room_redaction(&self, _: RoomState, _: &SyncRedactionEvent) {
=======
        async fn on_room_call_invite(&self, _: SyncRoom, _: &SyncMessageEvent<InviteEventContent>) {
            self.0.lock().await.push("call invite".to_string())
        }
        async fn on_room_call_answer(&self, _: SyncRoom, _: &SyncMessageEvent<AnswerEventContent>) {
            self.0.lock().await.push("call answer".to_string())
        }
        async fn on_room_call_candidates(
            &self,
            _: SyncRoom,
            _: &SyncMessageEvent<CandidatesEventContent>,
        ) {
            self.0.lock().await.push("call candidates".to_string())
        }
        async fn on_room_call_hangup(&self, _: SyncRoom, _: &SyncMessageEvent<HangupEventContent>) {
            self.0.lock().await.push("call hangup".to_string())
        }
        async fn on_room_redaction(&self, _: SyncRoom, _: &SyncRedactionEvent) {
>>>>>>> 007e452d
            self.0.lock().await.push("redaction".to_string())
        }
        async fn on_room_power_levels(
            &self,
            _: RoomState,
            _: &SyncStateEvent<PowerLevelsEventContent>,
        ) {
            self.0.lock().await.push("power".to_string())
        }
        async fn on_room_tombstone(&self, _: RoomState, _: &SyncStateEvent<TombstoneEventContent>) {
            self.0.lock().await.push("tombstone".to_string())
        }

        async fn on_state_member(&self, _: RoomState, _: &SyncStateEvent<MemberEventContent>) {
            self.0.lock().await.push("state member".to_string())
        }
        async fn on_state_name(&self, _: RoomState, _: &SyncStateEvent<NameEventContent>) {
            self.0.lock().await.push("state name".to_string())
        }
        async fn on_state_canonical_alias(
            &self,
            _: RoomState,
            _: &SyncStateEvent<CanonicalAliasEventContent>,
        ) {
            self.0.lock().await.push("state canonical".to_string())
        }
        async fn on_state_aliases(&self, _: RoomState, _: &SyncStateEvent<AliasesEventContent>) {
            self.0.lock().await.push("state aliases".to_string())
        }
        async fn on_state_avatar(&self, _: RoomState, _: &SyncStateEvent<AvatarEventContent>) {
            self.0.lock().await.push("state avatar".to_string())
        }
        async fn on_state_power_levels(
            &self,
            _: RoomState,
            _: &SyncStateEvent<PowerLevelsEventContent>,
        ) {
            self.0.lock().await.push("state power".to_string())
        }
        async fn on_state_join_rules(
            &self,
            _: RoomState,
            _: &SyncStateEvent<JoinRulesEventContent>,
        ) {
            self.0.lock().await.push("state rules".to_string())
        }

        // `AnyStrippedStateEvent`s
        /// Fires when `Client` receives a `AnyStrippedStateEvent::StrippedRoomMember` event.
        async fn on_stripped_state_member(
            &self,
            _: RoomState,
            _: &StrippedStateEvent<MemberEventContent>,
            _: Option<MemberEventContent>,
        ) {
            self.0
                .lock()
                .await
                .push("stripped state member".to_string())
        }
        /// Fires when `Client` receives a `AnyStrippedStateEvent::StrippedRoomName` event.
        async fn on_stripped_state_name(
            &self,
            _: RoomState,
            _: &StrippedStateEvent<NameEventContent>,
        ) {
            self.0.lock().await.push("stripped state name".to_string())
        }
        /// Fires when `Client` receives a `AnyStrippedStateEvent::StrippedRoomCanonicalAlias` event.
        async fn on_stripped_state_canonical_alias(
            &self,
            _: RoomState,
            _: &StrippedStateEvent<CanonicalAliasEventContent>,
        ) {
            self.0
                .lock()
                .await
                .push("stripped state canonical".to_string())
        }
        /// Fires when `Client` receives a `AnyStrippedStateEvent::StrippedRoomAliases` event.
        async fn on_stripped_state_aliases(
            &self,
            _: RoomState,
            _: &StrippedStateEvent<AliasesEventContent>,
        ) {
            self.0
                .lock()
                .await
                .push("stripped state aliases".to_string())
        }
        /// Fires when `Client` receives a `AnyStrippedStateEvent::StrippedRoomAvatar` event.
        async fn on_stripped_state_avatar(
            &self,
            _: RoomState,
            _: &StrippedStateEvent<AvatarEventContent>,
        ) {
            self.0
                .lock()
                .await
                .push("stripped state avatar".to_string())
        }
        /// Fires when `Client` receives a `AnyStrippedStateEvent::StrippedRoomPowerLevels` event.
        async fn on_stripped_state_power_levels(
            &self,
            _: RoomState,
            _: &StrippedStateEvent<PowerLevelsEventContent>,
        ) {
            self.0.lock().await.push("stripped state power".to_string())
        }
        /// Fires when `Client` receives a `AnyStrippedStateEvent::StrippedRoomJoinRules` event.
        async fn on_stripped_state_join_rules(
            &self,
            _: RoomState,
            _: &StrippedStateEvent<JoinRulesEventContent>,
        ) {
            self.0.lock().await.push("stripped state rules".to_string())
        }

        async fn on_non_room_presence(&self, _: RoomState, _: &PresenceEvent) {
            self.0.lock().await.push("presence".to_string())
        }
        async fn on_non_room_ignored_users(
            &self,
            _: RoomState,
            _: &BasicEvent<IgnoredUserListEventContent>,
        ) {
            self.0.lock().await.push("account ignore".to_string())
        }
        async fn on_non_room_push_rules(
            &self,
            _: RoomState,
            _: &BasicEvent<PushRulesEventContent>,
        ) {
            self.0.lock().await.push("account push rules".to_string())
        }
        async fn on_non_room_fully_read(
            &self,
            _: RoomState,
            _: &SyncEphemeralRoomEvent<FullyReadEventContent>,
        ) {
            self.0.lock().await.push("account read".to_string())
        }
        async fn on_non_room_typing(
            &self,
            _: RoomState,
            _: &SyncEphemeralRoomEvent<TypingEventContent>,
        ) {
            self.0.lock().await.push("typing event".to_string())
        }
        async fn on_non_room_receipt(
            &self,
            _: RoomState,
            _: &SyncEphemeralRoomEvent<ReceiptEventContent>,
        ) {
            self.0.lock().await.push("receipt event".to_string())
        }
        async fn on_presence_event(&self, _: &PresenceEvent) {
            self.0.lock().await.push("presence event".to_string())
        }
        async fn on_unrecognized_event(&self, _: RoomState, _: &RawJsonValue) {
            self.0.lock().await.push("unrecognized event".to_string())
        }
        async fn on_custom_event(&self, _: RoomState, _: &CustomEvent<'_>) {
            self.0.lock().await.push("custom event".to_string())
        }
    }

    use crate::{identifiers::user_id, BaseClient, Session};

    async fn get_client() -> BaseClient {
        let session = Session {
            access_token: "1234".to_owned(),
            user_id: user_id!("@example:example.com"),
            device_id: "DEVICEID".into(),
        };
        let client = BaseClient::new().unwrap();
        client.restore_login(session).await.unwrap();
        client
    }

    #[async_test]
    async fn event_emitter_joined() {
        let vec = Arc::new(Mutex::new(Vec::new()));
        let test_vec = Arc::clone(&vec);
        let emitter = Box::new(EvEmitterTest(vec));

        let client = get_client().await;
        client.add_event_emitter(emitter).await;

        let response = sync_response(SyncResponseFile::Default);
        client.receive_sync_response(response).await.unwrap();

        let v = test_vec.lock().await;
        assert_eq!(
            v.as_slice(),
            [
                "receipt event",
                "account read",
                "account ignore",
                "state rules",
                "state member",
                "state aliases",
                "state power",
                "state canonical",
                "state member",
                "state member",
                "message",
                "presence event",
            ],
        )
    }

    #[async_test]
    async fn event_emitter_invite() {
        let vec = Arc::new(Mutex::new(Vec::new()));
        let test_vec = Arc::clone(&vec);
        let emitter = Box::new(EvEmitterTest(vec));

        let client = get_client().await;
        client.add_event_emitter(emitter).await;

        let response = sync_response(SyncResponseFile::Invite);
        client.receive_sync_response(response).await.unwrap();

        let v = test_vec.lock().await;
        assert_eq!(
            v.as_slice(),
            [
                "stripped state name",
                "stripped state member",
                "presence event"
            ],
        )
    }

    #[async_test]
    async fn event_emitter_leave() {
        let vec = Arc::new(Mutex::new(Vec::new()));
        let test_vec = Arc::clone(&vec);
        let emitter = Box::new(EvEmitterTest(vec));

        let client = get_client().await;
        client.add_event_emitter(emitter).await;

        let response = sync_response(SyncResponseFile::Leave);
        client.receive_sync_response(response).await.unwrap();

        let v = test_vec.lock().await;
        assert_eq!(
            v.as_slice(),
            [
                "account ignore",
                "state rules",
                "state member",
                "state aliases",
                "state power",
                "state canonical",
                "state member",
                "state member",
                "message",
                "presence event",
            ],
        )
    }

    #[async_test]
    async fn event_emitter_more_events() {
        let vec = Arc::new(Mutex::new(Vec::new()));
        let test_vec = Arc::clone(&vec);
        let emitter = Box::new(EvEmitterTest(vec));

        let client = get_client().await;
        client.add_event_emitter(emitter).await;

        let response = sync_response(SyncResponseFile::All);
        client.receive_sync_response(response).await.unwrap();

        let v = test_vec.lock().await;
        assert_eq!(
            v.as_slice(),
            [
                "receipt event",
                "typing event",
                "message",
                "message", // this is a message edit event
                "redaction",
            ],
        )
    }

    #[async_test]
    async fn event_emitter_voip() {
        let vec = Arc::new(Mutex::new(Vec::new()));
        let test_vec = Arc::clone(&vec);
        let emitter = Box::new(EvEmitterTest(vec));

        let client = get_client().await;
        client.add_event_emitter(emitter).await;

        let mut response = sync_response(SyncResponseFile::Voip);
        client.receive_sync_response(&mut response).await.unwrap();

        let v = test_vec.lock().await;
        assert_eq!(
            v.as_slice(),
            [
                "call invite",
                "call answer",
                "call candidates",
                "call hangup",
            ],
        )
    }
}<|MERGE_RESOLUTION|>--- conflicted
+++ resolved
@@ -147,6 +147,12 @@
                 AnySyncMessageEvent::Custom(e) => {
                     self.on_custom_event(room, &CustomEvent::Message(e)).await
                 }
+                AnySyncMessageEvent::CallInvite(e) => self.on_room_call_invite(room, e).await,
+                AnySyncMessageEvent::CallAnswer(e) => self.on_room_call_answer(room, e).await,
+                AnySyncMessageEvent::CallCandidates(e) => {
+                    self.on_room_call_candidates(room, e).await
+                }
+                AnySyncMessageEvent::CallHangup(e) => self.on_room_call_hangup(room, e).await,
                 _ => {}
             },
             AnySyncRoomEvent::RedactedState(_event) => {}
@@ -325,18 +331,18 @@
     ) {
     }
     /// Fires when `Client` receives a `RoomEvent::CallInvite` event
-    async fn on_room_call_invite(&self, _: SyncRoom, _: &SyncMessageEvent<InviteEventContent>) {}
+    async fn on_room_call_invite(&self, _: RoomState, _: &SyncMessageEvent<InviteEventContent>) {}
     /// Fires when `Client` receives a `RoomEvent::CallAnswer` event
-    async fn on_room_call_answer(&self, _: SyncRoom, _: &SyncMessageEvent<AnswerEventContent>) {}
+    async fn on_room_call_answer(&self, _: RoomState, _: &SyncMessageEvent<AnswerEventContent>) {}
     /// Fires when `Client` receives a `RoomEvent::CallCandidates` event
     async fn on_room_call_candidates(
         &self,
-        _: SyncRoom,
+        _: RoomState,
         _: &SyncMessageEvent<CandidatesEventContent>,
     ) {
     }
     /// Fires when `Client` receives a `RoomEvent::CallHangup` event
-    async fn on_room_call_hangup(&self, _: SyncRoom, _: &SyncMessageEvent<HangupEventContent>) {}
+    async fn on_room_call_hangup(&self, _: RoomState, _: &SyncMessageEvent<HangupEventContent>) {}
     /// Fires when `Client` receives a `RoomEvent::RoomRedaction` event.
     async fn on_room_redaction(&self, _: RoomState, _: &SyncRedactionEvent) {}
     /// Fires when `Client` receives a `RoomEvent::RoomPowerLevels` event.
@@ -524,27 +530,35 @@
         ) {
             self.0.lock().await.push("feedback".to_string())
         }
-<<<<<<< HEAD
+        async fn on_room_call_invite(
+            &self,
+            _: RoomState,
+            _: &SyncMessageEvent<InviteEventContent>,
+        ) {
+            self.0.lock().await.push("call invite".to_string())
+        }
+        async fn on_room_call_answer(
+            &self,
+            _: RoomState,
+            _: &SyncMessageEvent<AnswerEventContent>,
+        ) {
+            self.0.lock().await.push("call answer".to_string())
+        }
+        async fn on_room_call_candidates(
+            &self,
+            _: RoomState,
+            _: &SyncMessageEvent<CandidatesEventContent>,
+        ) {
+            self.0.lock().await.push("call candidates".to_string())
+        }
+        async fn on_room_call_hangup(
+            &self,
+            _: RoomState,
+            _: &SyncMessageEvent<HangupEventContent>,
+        ) {
+            self.0.lock().await.push("call hangup".to_string())
+        }
         async fn on_room_redaction(&self, _: RoomState, _: &SyncRedactionEvent) {
-=======
-        async fn on_room_call_invite(&self, _: SyncRoom, _: &SyncMessageEvent<InviteEventContent>) {
-            self.0.lock().await.push("call invite".to_string())
-        }
-        async fn on_room_call_answer(&self, _: SyncRoom, _: &SyncMessageEvent<AnswerEventContent>) {
-            self.0.lock().await.push("call answer".to_string())
-        }
-        async fn on_room_call_candidates(
-            &self,
-            _: SyncRoom,
-            _: &SyncMessageEvent<CandidatesEventContent>,
-        ) {
-            self.0.lock().await.push("call candidates".to_string())
-        }
-        async fn on_room_call_hangup(&self, _: SyncRoom, _: &SyncMessageEvent<HangupEventContent>) {
-            self.0.lock().await.push("call hangup".to_string())
-        }
-        async fn on_room_redaction(&self, _: SyncRoom, _: &SyncRedactionEvent) {
->>>>>>> 007e452d
             self.0.lock().await.push("redaction".to_string())
         }
         async fn on_room_power_levels(
@@ -844,8 +858,8 @@
         let client = get_client().await;
         client.add_event_emitter(emitter).await;
 
-        let mut response = sync_response(SyncResponseFile::Voip);
-        client.receive_sync_response(&mut response).await.unwrap();
+        let response = sync_response(SyncResponseFile::Voip);
+        client.receive_sync_response(response).await.unwrap();
 
         let v = test_vec.lock().await;
         assert_eq!(
